




//all the possible things that can affect the physical gamestate !! 
/*


    Unit ID:  The id used by quake protocol for track 'entities' in its domain 

    Entity ID: the id used by bevy in the ECS world 


*/
use std::{fmt, rc::Rc, collections::HashMap, slice::IterMut, ops::RangeBounds};
use cgmath::{Deg, Vector3, Angle,InnerSpace};

pub mod resource;
pub mod component;
pub mod system;
pub mod entity;



use crate::server::world::Trace;

use self::system::physics::{ EntityPostureType, PhysMovementType};



/*
These always remain internal to the gamestate VM 
 */
#[derive(Clone)]
pub struct GameStateEffect {
    pub effect: DeltaEffect,
    pub unit_id: usize, 
    pub tick_count: usize, 
}



/*
    These are passed around on the network
*/
#[derive(Clone, Debug, PartialEq)]
pub struct GameStateDelta {

    pub command: DeltaCommand,
    pub source_unit_id: usize,  //the quake unit id (not the bevy entity id)

    pub source_player_id: usize, //0 for server 
    pub source_tick_count: usize, 
 
}




impl GameStateDelta{
    pub fn new(delta_cmd:DeltaCommand, source_unit_id:usize, source_player_id:usize,source_tick_count:usize  ) -> GameStateDelta {
        GameStateDelta { 
                command: delta_cmd,
                source_unit_id ,
                source_player_id ,
                source_tick_count  

        }
    }

    


    pub fn modify_via_collision_trace(self , trace:Trace ) -> GameStateDelta{
        //self.command.modify_via_collision_trace( trace );

        let command_type = &self.command; 

        match command_type {

            DeltaCommand::TranslationMovement  { translation } =>  { 
                      
                    let trace_end = trace.end();

                    match trace_end.kind() {

                        
                        crate::server::world::TraceEndKind::Terminal =>  { 
                            
                            let mut result_delta = self.clone();
                            let mut result_translation = translation.clone();

                            result_translation.speed = 0.0; //-1.0 * result_translation.speed.abs();

                            result_delta.command = DeltaCommand::TranslationMovement { translation:result_translation };                            
                            return result_delta;

                          } 
                        crate::server::world::TraceEndKind::Boundary(bound) => {

                            //state_delta.command.

                            let boundary_plane_normal = bound.plane.normal().clone();

                            //need this to fire ! 
                            print!("boundary plane normal {:?}", boundary_plane_normal);
 

                            let mut result_delta = self.clone();
                            let mut result_translation = translation.clone();
                            result_translation.speed = 0.0;
                            result_delta.command = DeltaCommand::TranslationMovement { translation: result_translation };  
                            return result_delta;


                        }
                    }



                 },

            _ => {
                        return self 
                } //do nothing 
        }
    }

}






impl fmt::Display for GameStateDelta {
    // This trait requires `fmt` with this exact signature.
    fn fmt(&self, f: &mut fmt::Formatter) -> fmt::Result {
        
        write!(f, "{} - {} - {} - {}", 
            self.command.to_string(), 
            self.source_unit_id,
            self.source_player_id,
            self.source_tick_count 
         )
    }
}


//these flags limit the commands to 1 per unit per tick 
bitflags! {
pub struct DeltaCommandFlags: u16 {
    const ReportEntityPhys = 1 << 0;
    const TranslationMovement = 1 << 1; 
}
}


fn gamestate_delta_to_flag_type( delta:&GameStateDelta ) -> Option<DeltaCommandFlags> {
    match(delta.command){
        
        DeltaCommand::ReportEntityPhys { .. } => Some(DeltaCommandFlags::ReportEntityPhys),
        DeltaCommand::TranslationMovement { .. } => Some(DeltaCommandFlags::TranslationMovement),
         
        DeltaCommand::PerformEntityAction { .. } => None,
    }
}

fn should_append_delta(d:&GameStateDelta, unit_cmd_flags: &HashMap<usize,u16> ) -> bool {

    let unit_flags:Option<&u16> = unit_cmd_flags.get(  &d.source_unit_id   );

    match unit_flags {
        Some(u_flags) => {

            let flag_type = gamestate_delta_to_flag_type(d);
            
            match flag_type {
                Some(f_type) => {
                    return u_flags & f_type.bits() == 0; 
                }
                None => return true
            }
        },
        None => return true
    }

}
 
 

pub struct GameStateDeltaResource {

    pub command_buffer: GameStateDeltaBuffer, 

    pub effect_buffer: GameStateEffectsBuffer, 

    pub send_buffer: GameStateDeltaBuffer,

    //receive buffer ? 


}

impl GameStateDeltaResource {
    
    pub fn new_for_client() -> GameStateDeltaResource {

        GameStateDeltaResource {
            command_buffer: GameStateDeltaBuffer::new(),
            effect_buffer: GameStateEffectsBuffer::new(),
            send_buffer: GameStateDeltaBuffer::new(),

        }
    }
}

pub struct GameStateEffectsBuffer {
    //put big arrays in a box so they dont overflow our stack 
    effects: Box<Vec<GameStateEffect>>,  

}

impl GameStateEffectsBuffer {  

    pub fn new() -> GameStateEffectsBuffer{
        GameStateEffectsBuffer {
            effects: Box::new( Vec::new() ) 
        }
    }

    pub fn push( &mut self, d: GameStateEffect  ){ 
        self.effects.push(d);  
    }

    pub fn pop( &mut self ) -> Option<GameStateEffect> { 
        return self.effects.pop();        
    }

    pub fn iter_mut( &mut self ) -> IterMut< GameStateEffect> { 
        return self.effects.iter_mut();        
    }

    pub fn clear( &mut self )  { 
        return self.effects.clear();        
    }


    pub fn is_empty(&self) -> bool {
        return self.effects.is_empty()
    }

}

pub struct GameStateDeltaBuffer {
    //put big arrays in a box so they dont overflow our stack 
    deltas: Box<Vec<GameStateDelta>>,
    unit_cmd_flags: HashMap<usize,u16>, //unit_id => current cmd flags 
    capacity: i16 //not used for now 

}

impl GameStateDeltaBuffer {

    pub fn new() -> GameStateDeltaBuffer{
        GameStateDeltaBuffer {
            deltas: Box::new( Vec::new() ),
            unit_cmd_flags: HashMap::new(),
            capacity:100
        }
    }

    pub fn reset_flags(&mut self){
        self.unit_cmd_flags.clear();
    }


    //there should be a way this respects flags and a way it doesnt
    pub fn push( &mut self, d: GameStateDelta  ){

        if should_append_delta( &d , &self.unit_cmd_flags ) {
            self.set_delta_flags( &d );
            self.deltas.push(d);
        } 

    }

    pub fn pop( &mut self ) -> Option<GameStateDelta> {

        return self.deltas.pop();       

    }

    pub fn iter_mut( &mut self ) -> IterMut< GameStateDelta> {

        return self.deltas.iter_mut();       

    }

    pub fn drain<R>( &mut self, rng: R ) -> std::vec::Drain<'_, GameStateDelta>
    where   R: RangeBounds<usize>
     { 
        return self.deltas.drain(rng);
    }

    pub fn clear( &mut self )  {

        return self.deltas.clear();       

    }


    pub fn is_empty(&self) -> bool {
        return self.deltas.is_empty()
    }


    fn set_delta_flags(&mut self, d:&GameStateDelta) -> Option<u16> {
        let flag_type = gamestate_delta_to_flag_type(d);
        
        match flag_type {
            Some(f_type) => {
                let existing_flags = match self.unit_cmd_flags.get(&d.source_unit_id) {
                        Some(f) => f.to_owned(),
                        None => 0
                };
 
                let new_flags:u16 = (existing_flags | f_type.bits()); 
                self.unit_cmd_flags.insert(d.source_unit_id, new_flags)
            },
            None => {
                // do nothing as this type of command is not flaggable 
                None
            }
        }
    }



}



#[derive(Clone)]
pub struct AppliedForce {  // f = ma ! 
    pub origin_loc: Vector3<f32>,
    pub acceleration: Vector3<f32> , //not normalized 
    pub phys_move_type: usize ,
    pub unit_mass: f32 
}

impl AppliedForce {

    pub fn get_scaled_force(&self) -> Vector3<f32> {
        let horiz_force_scalar =  self.unit_mass / 100.0 ;
        return Vector3::new( self.acceleration.x * horiz_force_scalar, self.acceleration.y * horiz_force_scalar, self.acceleration.z   )
    }

}

#[derive(Clone, Copy, Debug, PartialEq)]
pub struct MovementTranslation {
    pub origin_loc: Vector3<f32>,
    pub vector: Vector3<f32> ,
    pub speed: f32,
    pub phys_move_type: usize 
}


#[derive(FromPrimitive)]
pub enum DeltaCommandType   {
    ReportEntityPhys = 0,
    TranslationMovement = 1,
    PerformEntityAction = 2
}

impl DeltaCommandType {
    pub fn from_command(cmd:DeltaCommand) -> DeltaCommandType {
        
        match cmd {
            DeltaCommand::ReportEntityPhys { .. } => { 
                 DeltaCommandType::ReportEntityPhys as u8
             },
            DeltaCommand::TranslationMovement { .. } => {
                DeltaCommandType::TranslationMovement as u8
            },
            DeltaCommand::PerformEntityAction { .. } => {
                DeltaCommandType::PerformEntityAction as u8
            }
        };

    }
}

 

/*
    Each 'tick', a client is building an array of entity commands (every 33 ms).  At the end of that tick, 
    the client predictively applies that array of UserCommands to their local physical gamestate
     and broadcasts that array along with the tickNumber to the server.  
     
     The server actually  collects the user commands and appends them to the current 'UserCommandDeltaBuffer' for this tick, even if it is 5 ticks ahead of that client.
     At the end of each tick, the server applies all of the 'UserCommandDeltas' in the buffer to its current gamestate and broadcasts all of those deltas to the other clients 
      (typically only 20 according to valve -- can do filtering based on occlusion )   


      phys_move_type is PhysMovementType but in usize form 

 */
 
#[derive(Clone, Copy, Debug, PartialEq)]
pub enum DeltaCommand {    
    ReportEntityPhys { origin: Option<Vector3<f32>> ,velocity: Option<Vector3<f32>>, look: Option<Vector3<Deg<f32>>>   },

    TranslationMovement { translation: MovementTranslation }, //vector always normalized to magnitude of 1.  Z is ignored unless you can fly 
   
    PerformEntityAction { action: DeltaAction },
} 

impl DeltaCommand {

      

}

#[derive(Clone)]
pub enum DeltaEffect {

    ApplyForce ( AppliedForce ), //used to modify velocity -- typically for gravity and explosions and stuff.  Hitting a wall makes XY velocity go to zero, hitting ground makes Z velocity 0


}

impl fmt::Display for DeltaCommand {
    // This trait requires `fmt` with this exact signature.
    fn fmt(&self, f: &mut fmt::Formatter) -> fmt::Result {       
        match self {
         
            DeltaCommand::ReportEntityPhys { .. } => write!(f, "ReportEntityPhys" ),
            DeltaCommand::TranslationMovement {  ..  } =>write!(f, "SetMovementVector" ),
            DeltaCommand::PerformEntityAction { action  } => write!(f, "PerformEntityAction" ) 
        }
    }
}

#[derive(FromPrimitive)]
pub enum DeltaActionType {

    BeginJump = 0,
    Interact = 1,
    EquipWeapon = 2,
    SetUseWeapon = 3,
    ReloadWeapon = 4, 
    EquipAbility = 5,
    SetUseAbility = 6,
    SetPosture = 7,
    SetZoomState = 8,
    SetPhysMovementType = 9 

}

impl DeltaActionType {

    pub fn from_action(action:DeltaAction) -> DeltaActionType {

        match action {
            DeltaAction::BeginJump { ..} => { DeltaActionType::BeginJump },
            DeltaAction::Interact { .. } => { DeltaActionType::Interact },
            DeltaAction::EquipWeapon { .. } => { DeltaActionType::EquipWeapon },
            DeltaAction::SetUseWeapon { .. } => { DeltaActionType::SetUseWeapon },
            DeltaAction::ReloadWeapon => { DeltaActionType::ReloadWeapon },
            DeltaAction::EquipAbility { .. } => { DeltaActionType::EquipAbility },
            DeltaAction::SetUseAbility { .. } => { DeltaActionType::SetUseAbility },
            DeltaAction::SetPosture(_) => { DeltaActionType::SetPosture },
            DeltaAction::SetZoomState { .. } =>{ DeltaActionType::SetZoomState },
            DeltaAction::SetPhysMovementType(_) => { DeltaActionType::SetPhysMovementType },
        }

    }
}


#[derive(Clone, Copy, Debug, PartialEq)]
pub enum DeltaAction {

    BeginJump { origin: Vector3<f32> }, //put this here ?  

    Interact { targetId: u32  }, //trigger 

    EquipWeapon { slotId: u32, weaponId: u32 },  //this can affect an entities equipped abilities! But of course in a totally deterministic way.  Usually the slot is always 0 but having 1 would allow dual wield! 

    SetUseWeapon{ weaponId:u32, active:bool }, // 0 for left client, 1 for right click  typically 
   
    ReloadWeapon ,

    EquipAbility {slotId:u32, abilityId:u32},  //kind of vague  --maybe not used at all 
    SetUseAbility {abilityId:u32, active:bool},  //kind of open-ended on purpose 


    SetPosture( EntityPostureType ),

<<<<<<< HEAD
    SetZoomState {zoomed: bool}, //zoomed is true 
=======
    SetZoomState {zoomed: bool }, //zoomed is true 
>>>>>>> 53891e98

    SetPhysMovementType( PhysMovementType )  //only admins can do this ! -- for setting to noclip 

}
<|MERGE_RESOLUTION|>--- conflicted
+++ resolved
@@ -500,11 +500,7 @@
 
     SetPosture( EntityPostureType ),
 
-<<<<<<< HEAD
     SetZoomState {zoomed: bool}, //zoomed is true 
-=======
-    SetZoomState {zoomed: bool }, //zoomed is true 
->>>>>>> 53891e98
 
     SetPhysMovementType( PhysMovementType )  //only admins can do this ! -- for setting to noclip 
 
